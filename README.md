# Py'n'APL: APL-Python interface

This is an interface between Dyalog APL and Python. It allows Python
code to be accessed from APL, and vice versa.

#### Requirements:

 - Dyalog APL version 16.0 Unicode
 - Python 2.7.9 or higher, or Python 3.4 or higher.

## User manual

### Accessing Python from APL

The APL side of the interface is located in `Py.dyalog`. 
It can be loaded into the workspace using:

```apl
]load Py
```

Note that it expects the included Python scripts to be
in the same directory as the `Py.dyalog` file.

#### Starting a Python interpreter

To start a Python interpreter, make a new instance of the
`Py.Py` class. This will start a Python instance in the background,
and connect to it. On Unix, this is done using two pipes; on Windows
this is done using a TCP connection.

```apl
py ← ⎕NEW Py.Py
```

The resulting object can be used to interact with the Python
interpreter. Once the object is destroyed, the Python interpreter
associated with it will also be shut down.

There are several different options that can be given to the Py
class, namely:

| Option | Argument | Purpose |
| --- | --- | --- |
| `Attach` | ignored | Do not start up a Python instance, but allow attachment to one that is already running. A port number will be given, and it will wait for a connection from the Python side. The Python side can be told to connect using `APL.client(port)`. |
| `ForceTCP` | boolean | Use TCP mode even on Unix. |
| `PyPath` | path to an interpreter | Start the Python interpreter given in the argument, instead of the system one. |
| `ArgFmt` | string, where `⍎` will be replaced by the path to the slave script, `→` by the input pipe file (or `TCP` if in TCP mode), and `←` by the output pipe file (or port number if in TCP mode) | When used in combination with `PyPath`, use a custom argument format rather than the standard one. |
| `Version` | major Python version (2 or 3) | Start either a Python 2 or 3 interpreter, depending on which is given. The default is currently 2. |
| `Debug` | boolean | If the boolean is 1, turns on debug messages and also does not start up a Python instance. |
| `NoInterrupts` | boolean | Turns off interrupts in the interface code. This disables the ability to interrupt running Python code, but makes sure that any interrupts are caught by your own code and not by the interface. |


In particular, the following might be of interest:

```apl
py ← ⎕NEW Py.Py('Version' 3) ⍝ use Python 3 instead of 2
```

```apl
⍝ start a Blender instance and control that instead of a normal Python
⍝ (if on Windows, you have to pass in the absolute path to blender.exe instead)
py ← ⎕NEW Py.Py (('PyPath' 'blender') ('ArgFmt' '-P "⍎" -- → ← thread') ('ForceTCP' 1))
```



#### Running Python statements

The `Exec` function can be used to run one or more Python
statements. It takes one string, which may have newlines in it.
The `Py.ScriptFollows` function can be used to help load scripts.

```apl
⍝ run one statement
py.Exec 'import antigravity'

⍝ run a script
py.Exec 'def foobar():',(⎕UCS 10),'  return "abc"'

⍝ or (in a tradfn):
py.Exec #.Py.ScriptFollows
⍝ def foobar():
⍝    return "abc"
```

An `APL` object will be available to the Python code, in order
for it to call back into the APL code. (See [Accessing APL from Python](#accessing-apl-from-python) for more information.)

#### Evaluating Python expressions

The `Eval` function can be used to evaluate a Python expression.
It takes as its left argument the Python expression to be evaluated,
and as its right argument a vector of APL arguments to be substituted
into it. Inside the Python expression, the quad (`⎕`) or the quote-quad
(`⍞`) can be used to refer to these arguments. If the quad is used,
the argument will be converted to a (hopefully) suitable Python
representation first; if the quote-quad is used, the argument will be
exposed on the Python side as an `APLArray` object. (See [Data
conversion](#data-conversion) for more information.)

If the Python expression returns something other than an `APLArray`,
it will be converted back into a suitable APL form before being sent back
to APL.

```apl
     ⍝ access a variable
     py.Eval '__name__'
pynapl.PyEvaluator

     ⍝ add two numbers
     '⎕+⎕' py.Eval 2 2
4

     ⍝ this is equivalent to ⍴X
     '⍞.rho' py.Eval ⊂5 5⍴⎕A
5 5

     ⍝ round trip
     'APL.eval("2+2")' py.Eval ⍬
4

     ⍝ set a variable on the Python side
     'x' py.Set 42
     py.Eval 'x'
42

     ⍝ alternate syntax when there are no arguments
     py.Eval 'APL.eval("2+2")' 
4
```

Just as with `Exec`, an `APL` object will be made available to the
Python expression.

#### Making Python functions available to APL

It is also possible to 'import' a Python function to the APL workspace.
The `PyFn` function can be used to create APL functions that call
Python functions automatically.

The `PyFn` function returns a namespace containing two functions,
`Call` and `CallVec`. 

 * `CallVec` takes a vector of arguments as its
right argument, and passes those into the Python function. It takes an
optional boolean vector as its left argument, which describes
whether or not to convert the arguments.

 * `Call` is a "normal" APL function. If used monadically, it calls
the Python function with one argument (`f(⍵)`); if used dyadically
it calls the Python function with two arguments (`f(⍺,⍵)`). The
arguments are always converted.

The namespace also includes a reference to the Py object that created
it, so it will not be destroyed until such functions themselves are.

Example:

```apl

⍝ import a Python module
py.Exec 'import webbrowser'

⍝ define a function from it in APL
⍝ this one handily takes only one argument so can be used monadically
showPage←(py.PyFn 'webbrowser.open').Call

⍝ this will now show a web page
showPage 'http://www.dyalog.com'
```

#### Making Python modules and objects available to APL

By default, Python objects that have APL equivalents are automatically 
converted. E.g., a Python list becomes an APL vector. (See the
"Data Conversion" section.) 

Python objects that do not have such equivalents are sent as references
instead, which can be used on the APL side to access their attributes.
On the APL side, a stub class will be instantiated which will have
attributes corresponding to the Python ones.

```apl
      py.Exec'import sys'
      sys←py.Eval'sys'
      sys.version_info
2 7 13  final  0

      5↑sys.⎕NL¯2
 __doc__  __name__  __package__  __stderr__  __stdin__ 
```

Fields are exposed on the APL side by means of properties, which can be
used to set and retrieve the values, and methods are exposed as functions
which can be called:

```apl
      os←py.Import'os' ⍝ convenience functions
      +os.getpid ⍬
17906
```

Such functions return a shy result, and take a right argument consisting
of a vector of positional arguments, and an optional left argument representing 
the keyword arguments. This left argument may either be a namespace or a
list of key-value pairs.

```apl
      json←py.Import'json'
      +(⊂'separators' '--')json.dumps ⊂1 2 3 4
[1-2-3-4]
```

It is also possible to send these references back to Python and interact
with them there:

```apl
      '⎕.getpid()' py.Eval os
17906
```

The resulting classes cannot be instantiated from APL using `⎕NEW`, they
can only be instantiated by calling the Python constructors. The objects
keep a reference to the `Py` instance that created them, which means
the Python interpreter will stay alive as long as any of its objects
are still around. On the Python side, the objects are stored by the
interface, and released when all APL references to them have been removed.




#### Error handling

If the Python code raises an exception, the interface will signal a
DOMAIN ERROR. `⎕DMX.Message` will contain the string representation
of the Python exception. 

### Accessing APL from Python

The `APL.py` module contains a function that will start an APL
interpreter. Just like the APL side, it expects the `Py.dyalog`
script to be in the same directory. 

#### Starting an APL interpreter

An APL object can be obtained using the `APL.APL` function. This
will start a Dyalog instance in the background and connect to it.

```python
from pynapl import APL
apl = APL.APL()
```

An optional `dyalog` argument may be given to the `APL` function,
to specify the path to the `dyalog` interpreter. If it is not given,
on Unix the `dyalog` interpreter on the path will be used,
on Windows the registry will be consulted. 
The Dyalog instance will be shut down once the `apl` object is
destroyed.

#### Fixing an APL script

The `fix` function takes a string, which will be 2⎕FIX'ed on the
APL side. This can be used to load large amounts of APL code into
the interpreter. 

```python
apl.fix("""
:Namespace Test
foo←42
:EndNamespace
""")
```

#### Evaluating APL code

The `eval` function takes a string, which will be evaluated
using `⍎` on the APL side. Any extra arguments passed into
`eval` will be put into a vector and exposed as `∆` on the
APL side, and a `py` object will be available for the APL code
<<<<<<< HEAD
to communicate back to the Python interpreter. (See [Accessing
Python from APL](#accessing-python-from-apl).)

=======
to communicate back to the Python interpreter. (See "Accessing
Python from APL".)
ddd
>>>>>>> 7254ccce
This is a relatively low-level function, and it is probably better
to use `fn` and `op`. 

Conversion of data *to* APL types is done automatically. (Anything
that's not an `APLArray` is converted.) The result of the evaluation
is converted back to the Python format unless `raw` is set.

```
>>> apl.eval("2+2")
4
>>> apl.eval("⎕A")
u'ABCDEFGHIJKLMNOPQRSTUVWXYZ'
>>> apl.eval("⎕A", raw=True)
<Array.APLArray object at 0x7fb704e36310>
>>> apl.eval("'2+2' py.Eval ⍬") # round trip
4
```

#### Making APL functions available to Python

The `fn` function can be used to import an APL function to Python.
The function may be niladic (if called with no arguments),
monadic (if called with one argument), or dyadic (if called with
two).

As with `eval`, a named argument `raw` can be set to prevent
automatic data conversion.

```
>>> aplsum = apl.fn("+/")
>>> aplsum([1,2,3,4,5])
15
>>> aplsum(3, [1,2,3,4,5])
[6, 9, 12]
```

The function may be an anonymous dfn and may contain newlines.
It may *not* be a definition of a tradfn (those can be defined
using `fix` or `tradfn`, then referred to by name using `fn`).

```python
>>> factorial = apl.fn("""
{ ⍵≤0:1
  ⍵×∇⍵-1
}
""")
>>> factorial(5)
120
```

##### Defining a tradfn using Python

Apart from using `fix`, a tradfn can also be defined using the
`tradfn` function:

```python
>>> foo = apl.tradfn("""
r←foo x
r←x+x
""")
>>> foo(5)
10
>>> apl.fn("foo")(5)
10
```

#### Making APL operators available to Python

Python does not make the difference between functions and
operators that APL makes. Therefore, APL operators can be
exposed as Python functions using the `op` function.

```
>>> scan = apl.op("\\") # note the extra backslash for escaping
```

The operator is then exposed as a Python function, which takes 
one or two arguments, depending on whether the operator is 
monadic or dyadic.

The arguments may be either values or Python functions.
If you want to pass an APL function to an APL operator via Python,
you must first import the APL function using `fn`. 

```
>>> apl_add = apl.fn("+")
>>> py_add = lambda x, y: x+y
>>> apl_sumscan = scan(apl_add) # equivalent to "+\"
>>> py_sumscan = scan(py_add)   # uses the Python "+"
>>> apl_sumscan([1,2,3])
[1, 3, 6]
>>> py_sumscan([1,2,3])
[1, 3, 6]
```

If an APL operator is applied to an APL function via Python,
as in the `apl_sumscan` example, this is detected, and the application
is done in APL without calling back into Python. 

#### Error handling

If a signal is raised by the APL code, an APLError will be raised
on the Python side. The exception object will contain a `dmx` field,
which is a dictionary that contains the fields from `⎕DMX`. 

When an interrupt is raised, the message will be `"Interrupt"` and
`dmx` will be `None`. 

### Data conversion

#### From Python to APL

 * Numbers (any kind) or boolean: number
 * One-character strings: characters
 * Other string: character vector
 * List or tuple: vector
 * NoneType: empty numeric vector
 * Dictionary: namespace

In addition, any kind of iterable object (objects that are instances
of `collections.Iterable` or that implement `__iter__`, and objects
that implement both `__len__` and `__getitem__`) will be iterated over,
and the results sent as a vector to APL. This allows for most kinds of
custom container objects to be used. 

_NOTE_: if the object is an infinite generator, it will cause a hang.

If the numpy library is available, numpy matrices will be automatically
converted to APL matrices. 

If the object is none of these, an object reference will be sent to APL,
where it can be used to access its attributes. Python code can also send an
object reference explicitly by using the `apl.obj` function.

```apl
     py.Eval 'sys' ⍝ ask for module object
#.Py.⍙PythonObject.[module]
     py.Eval '[1,2,3,4]' ⍝ send a list
1 2 3 4
     py.Eval 'apl.obj([1,2,3,4])' ⍝ send a list as an object
#.Py.⍙PythonObject.[list]
```


#### From APL to Python

 * Numbers: int, long, or float, depending on which fits best
 * Simple (non-nested) character vector: Unicode string
 * Numeric vector / nested vector: List
 * Higher-rank array: nested list (the equivalent of
   `{↓⍣((⊃⍴⍴⍵)-1)⊢⍵}` is done).
 * Namespace containing values: dictionary

#### The `APLArray` class

This is a class on the Python side that can be used to communicate
with APL without going through the conversion. It is a multidimensional
array, which may contain nested APLArray objects.

An APLArray object can be indexed using a list or a tuple.
The index should be given as if `⎕IO=0`, e.g.:

```
>>> foo = apl.eval("5 5⍴⎕A", raw=True)
>>> foo.rho
[5, 5]
>>> foo[2,3]  # ⎕IO←0 ⋄ (5 5⍴⎕A)[2;3]
u'N'
```

Assignment to individual items is possible in the same manner.
Conversion will be done automatically if it is necessary.
An `IndexError` will be raised if the coordinates are out of
range.

## Implementation details

On Unix, there are two ways in which the connection between APL and
Python can be made. 

 1. The default way is by using two named pipes, which
the initiating side will create (using `mkfifo`) and pass to the
client program. 

 2. It can also be set to use a TCP connection. The initiating
 side will start up a TCP server (using Conga on the APL side)
 on an unused port, and listen for a connection from the client side.

On Windows, only TCP mode is supported. On Unix, TCP mode may be
necessary to use non-standard interpreters (Blender in particular
does not like pipes much). TCP mode has about twice the latency as
pipe mode. 

### Communication

The both programs communicate by sending each other messages,
as described below.

#### Message Format

The underlying format used for messages consists of a 5-byte header
and then a body.

The first byte of the header denotes the message type, the next four
give the length of the body in bytes (high-endian). 

The contents of the body are UTF-8 encoded text, usually JSON.

#### Message Types

| Message Type | Contents | Purpose |
| --- | --- | --- |
| `0` (`OK`) | ignored | returned to signal nothing has gone wrong |
| `1` (`PID`) | the PID of the process, as UTF-8 text | sent by the client on startup |
| `2` (`STOP`) | ignored | tells the client to shut down |
| `3` (`REPR`) | an UTF8-encoded string of code | runs the code on the other side and sends `REPRRET` back with the string representation of the result (for debugging) |
| `4` (`EXEC`) | an UTF8-encoded string of code, which does not return a value | runs the code on the other side, and sends back `ERR` or `OK`. For APL this `⎕FIX`es the code |
| `5` (`REPRRET`) | an UTF8-encoded string | sends back the result of an earlier `REPR` |
| `10` (`EVAL`) | a JSON array of two elements, the first being a string of code and the second being an array of serialized objects | evaluates the expression given the arguments, and sends back the result using `EVALRET` |
| `11` (`EVALRET`) | a serialized object | the result of an earlier `EVAL` |
| `253` (`DBGSerializationRoundTrip`) | a serialized object | deserializes and reserializes the object on the other side, then sends the result back using the same message code (for debugging) |
| `255` (`ERR`) | an UTF-8 string containing the description of the error | signal an error |

#### JSON messages

##### `EVAL`: 

The `EVAL` message is a JSON list containing two elements. The first element
should be a string containing the expression to evaluate, the second element
should be a (possibly empty) list of arguments. 

###### `ERR`:

The `ERR` message is a JSON dictionary containing at least a `Message` field,
which contains the error message. Errors coming from APL may also contain a
`DMX` field, which contains the JSON representation of Dyalog APL's `⎕DMX`
object.

#### Reentrancy

The message handling code on both sides supports handling messages while
waiting for the result of another. E.g., if an `EVAL` is sent, it may
cause another `EVAL` to be sent back, which will then be handled before
the corresponding `EVALRET` is received. This way, the evaluation of an
expression may switch back and forth between the two sides as needed.

Example:

```
Python side:
>>> x = apl.eval("2+'2+2' py.Eval ⍬")
 # Python sends to APL: EVAL '2+2' py.Eval ⍬
 
APL side:
     2+'2+2' py.Eval ⍬
 ⍝ APL sends back to Python: EVAL 2+2

Python side:
>>> 2+2
 # this evaluates to 4
 # Python sends to APL: EVALRET 4
http://localhost:8888/notebooks/Untitled4.ipynb?kernel_name=apl
APL side:
 ⍝ receives EVALRET 4
     2 + 4
 ⍝ this evaluates to 6
 ⍝ APL sends to Python: EVALRET 6

Python side:
 # receives EVALRET 6
 # the final answer is 6 
>>> x
6
```<|MERGE_RESOLUTION|>--- conflicted
+++ resolved
@@ -279,15 +279,9 @@
 using `⍎` on the APL side. Any extra arguments passed into
 `eval` will be put into a vector and exposed as `∆` on the
 APL side, and a `py` object will be available for the APL code
-<<<<<<< HEAD
 to communicate back to the Python interpreter. (See [Accessing
 Python from APL](#accessing-python-from-apl).)
 
-=======
-to communicate back to the Python interpreter. (See "Accessing
-Python from APL".)
-ddd
->>>>>>> 7254ccce
 This is a relatively low-level function, and it is probably better
 to use `fn` and `op`. 
 
